--- conflicted
+++ resolved
@@ -33,13 +33,9 @@
 
     var timestep:Timestep;
 
-<<<<<<< HEAD
-    public function new(name = 'list') {
+    public function new(name = 'list', ?timestep:Timestep) {
         this.name = name;
-=======
-	public function new(?timestep:Timestep) {
         this.timestep = timestep != null ? timestep : new Timestep();
->>>>>>> 67a717f5
     }
 
 
@@ -62,20 +58,15 @@
     }
 
     @:noCompletion @:final public function __update__(dt:Float) {
-<<<<<<< HEAD
         #if echoes_profiling
         var __timestamp__ = Date.now().getTime();
         #end
 
-        for (s in systems) {
-            s.__update__(dt);
-=======
 		timestep.advance(dt);
 		for(step in timestep) {
 			for (s in systems) {
                 s.__update__(step);
             }
->>>>>>> 67a717f5
         }
 
         #if echoes_profiling
