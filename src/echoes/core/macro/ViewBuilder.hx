package echoes.core.macro;

import haxe.crypto.Md5;
#if macro
import echoes.core.macro.MacroTools.*;
import echoes.core.macro.ComponentBuilder.*;
import echoes.core.macro.ViewsOfComponentBuilder.*;
import haxe.macro.Expr;
import haxe.macro.Type.ClassField;

using echoes.core.macro.MacroTools;
using haxe.macro.ComplexTypeTools;
using haxe.macro.Context;
using Lambda;

class ViewBuilder {


    static var viewIndex = -1;
    static var viewTypeCache = new Map<String, haxe.macro.Type>();

    public static var viewIds = new Map<String, Int>();
    public static var viewNames = new Array<String>();

    public static var viewCache = new Map<String, { cls:ComplexType, components:Array<{ cls:ComplexType }> }>();


    public static function getView(components:Array<{ cls:ComplexType }>):ComplexType {
        return createViewType(components).toComplexType();
    }

    public static function getViewName(components:Array<{ cls:ComplexType }>) {
<<<<<<< HEAD
        return 'ViewOf_' + components.map(function(c) return c.cls).joinFullName('_');
=======
        var name:String = components.map(function(c) return c.cls).packName();
        if(name.length > 80) {
            name = Md5.encode(name);
        }
        return 'ViewOf' + name;
>>>>>>> 67a717f5
    }


    public static function build() {
        return createViewType(parseComponents(Context.getLocalType()));
    }


    static function parseComponents(type:haxe.macro.Type) {
        return switch(type) {
<<<<<<< HEAD
=======
            case TInst(_, params = [x = TType(_, _) | TAnonymous(_) | TFun(_, _)]) if (params.length == 1):
                parseComponents(x);

            case TType(_.get() => { type: x }, []):
                parseComponents(x);

            case TAnonymous(_.get() => p):
                p.fields
                    .map(function(f) return { cls: f.type.followMono().toComplexType() });

            case TFun(args, ret):
                args
                    .map(function(a) return a.t.followMono().toComplexType())
                    .concat([ ret.followMono().toComplexType() ])
                    .filter(function(ct) {
                        return switch (ct) {
                            case (macro:StdTypes.Void): false;
                            default: true;
                        }
                    })
                    .map(function(ct) return { cls: ct });

>>>>>>> 67a717f5
            case TInst(_, types):
                types
                    .map(function(t) return t.followMono().toComplexType())
                    .map(function(ct) return { cls: ct });

            case x: 
                Context.error('Unexpected Type Param: $x', Context.currentPos());
        }
    }


    public static function createViewType(components:Array<{ cls:ComplexType }>) {
        var viewClsName = getViewName(components);
        var viewType = viewTypeCache.get(viewClsName);

        if (viewType == null) { 
            // first time call in current build

            var index = ++viewIndex;

            try viewType = Context.getType(viewClsName) catch (err:String) {
                // type was not cached in previous build

                var viewTypePath = tpath([], viewClsName, []);
                var viewComplexType = TPath(viewTypePath);

                // signals
                var signalTypeParamComplexType = TFunction([ macro:echoes.Entity ].concat(components.map(function(c) return c.cls)), macro:Void);
                var signalTypePath = tpath(['echoes', 'utils'], 'Signal', [ TPType(signalTypeParamComplexType) ]);

                // signal args for dispatch() call
                var signalArgs = [ macro id ].concat(components.map(function(c) return macro $i{ getComponentContainer(c.cls).followName() }.inst().get(id)));

                // component related views
                var addViewToViewsOfComponent = components.map(function(c) {
                    var viewsOfComponentName = getViewsOfComponent(c.cls).followName();
                    return macro @:privateAccess $i{ viewsOfComponentName }.inst().addRelatedView(this);
                });

                // type def
                var def:TypeDefinition = macro class $viewClsName extends echoes.core.AbstractView {

                    static var instance = new $viewTypePath();

                    @:keep inline public static function inst():$viewComplexType {
                        return instance;
                    }

                    // instance

                    public var onAdded(default, null) = new $signalTypePath();
                    public var onRemoved(default, null) = new $signalTypePath();

                    function new() {
                        @:privateAccess echoes.Workflow.definedViews.push(this);
                        $b{ addViewToViewsOfComponent }
                    }

                    override function dispatchAddedCallback(id:Int) {
                        onAdded.dispatch($a{ signalArgs });
                    }

                    override function dispatchRemovedCallback(id:Int) {
                        onRemoved.dispatch($a{ signalArgs });
                    }

                    override function reset() {
                        super.reset();
                        onAdded.removeAll();
                        onRemoved.removeAll();
                    }

                }

                //var iteratorTypePath = getViewIterator(components).tp();
                //def.fields.push(ffun([], [APublic, AInline], 'iterator', null, null, macro return new $iteratorTypePath(this.echoes, this.entities.iterator()), Context.currentPos()));

                // iter
                {
                    var funcComplexType = TFunction([ macro:echoes.Entity ].concat(components.map(function(c) return c.cls)), macro:Void);
                    var funcCallArgs = [ macro __entity__ ].concat(components.map(function(c) return macro $i{ getComponentContainer(c.cls).followName() }.inst().get(__entity__)));
                    var body = macro {
                        for (__entity__ in entities) {
                            f($a{ funcCallArgs });
                        }
                    }
                    def.fields.push(ffun([APublic, AInline], 'iter', [arg('f', funcComplexType)], macro:Void, macro $body, Context.currentPos()));
                }

                // isMatched
                {
                    var checks = components.map(function(c) return macro $i{ getComponentContainer(c.cls).followName() }.inst().exists(id));
                    var cond = checks.slice(1).fold(function(check1, check2) return macro $check1 && $check2, checks[0]);
                    var body = macro return $cond;
                    def.fields.push(ffun([AOverride], 'isMatched', [arg('id', macro:Int)], macro:Bool, body, Context.currentPos()));
                }

                // toString
                {
                    var componentNames = components.map(function(c) return c.cls.typeValidShortName()).join(', ');
                    var body = macro return $v{ componentNames };
                    def.fields.push(ffun([AOverride, APublic], 'toString', null, macro:String, body, Context.currentPos()));
                }

                Context.defineType(def);

                viewType = viewComplexType.toType();
            }

            // caching current build
            viewTypeCache.set(viewClsName, viewType);
            viewCache.set(viewClsName, { cls: viewType.toComplexType(), components: components });

            viewIds[viewClsName] = index;
            viewNames.push(viewClsName);
        }

        return viewType;
    }


}
#end<|MERGE_RESOLUTION|>--- conflicted
+++ resolved
@@ -1,10 +1,10 @@
 package echoes.core.macro;
 
-import haxe.crypto.Md5;
 #if macro
 import echoes.core.macro.MacroTools.*;
 import echoes.core.macro.ComponentBuilder.*;
 import echoes.core.macro.ViewsOfComponentBuilder.*;
+import haxe.crypto.Md5;
 import haxe.macro.Expr;
 import haxe.macro.Type.ClassField;
 
@@ -30,15 +30,11 @@
     }
 
     public static function getViewName(components:Array<{ cls:ComplexType }>) {
-<<<<<<< HEAD
-        return 'ViewOf_' + components.map(function(c) return c.cls).joinFullName('_');
-=======
-        var name:String = components.map(function(c) return c.cls).packName();
+        var name:String = components.map(function(c) return c.cls).joinFullName('_');
         if(name.length > 80) {
             name = Md5.encode(name);
         }
-        return 'ViewOf' + name;
->>>>>>> 67a717f5
+        return 'ViewOf_' + name;
     }
 
 
@@ -49,8 +45,6 @@
 
     static function parseComponents(type:haxe.macro.Type) {
         return switch(type) {
-<<<<<<< HEAD
-=======
             case TInst(_, params = [x = TType(_, _) | TAnonymous(_) | TFun(_, _)]) if (params.length == 1):
                 parseComponents(x);
 
@@ -73,7 +67,6 @@
                     })
                     .map(function(ct) return { cls: ct });
 
->>>>>>> 67a717f5
             case TInst(_, types):
                 types
                     .map(function(t) return t.followMono().toComplexType())
